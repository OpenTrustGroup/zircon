--- conflicted
+++ resolved
@@ -15,27 +15,6 @@
     kNonnullable,
 };
 
-<<<<<<< HEAD
-enum struct HandleSubtype {
-    kHandle,
-    kProcess,
-    kThread,
-    kVmo,
-    kChannel,
-    kEvent,
-    kPort,
-    kInterrupt,
-    kLog,
-    kSmc,
-    kSocket,
-    kResource,
-    kEventpair,
-    kJob,
-    kVmar,
-    kFifo,
-    kGuest,
-    kTimer,
-=======
 // Note: must keep in sync with userspace lib internal.h FidlHandleSubtype.
 enum struct HandleSubtype : zx_obj_type_t {
     // special case to indicate subtype is not specified.
@@ -57,7 +36,6 @@
     kFifo = ZX_OBJ_TYPE_FIFO,
     kGuest = ZX_OBJ_TYPE_GUEST,
     kTimer = ZX_OBJ_TYPE_TIMER,
->>>>>>> 6e117fd3
 };
 
 enum struct PrimitiveSubtype {
