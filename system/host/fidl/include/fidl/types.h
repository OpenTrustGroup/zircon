// Copyright 2018 The Fuchsia Authors. All rights reserved.
// Use of this source code is governed by a BSD-style license that can be
// found in the LICENSE file.

#ifndef ZIRCON_SYSTEM_HOST_FIDL_INCLUDE_FIDL_TYPES_H_
#define ZIRCON_SYSTEM_HOST_FIDL_INCLUDE_FIDL_TYPES_H_

namespace fidl {
namespace types {

enum struct Nullability {
    kNullable,
    kNonnullable,
};

enum struct HandleSubtype {
<<<<<<< HEAD
    Handle,
    Process,
    Thread,
    Vmo,
    Channel,
    Event,
    Port,
    Interrupt,
    Log,
    Smc,
    Socket,
    Resource,
    Eventpair,
    Job,
    Vmar,
    Fifo,
    Guest,
    Timer,
=======
    kHandle,
    kProcess,
    kThread,
    kVmo,
    kChannel,
    kEvent,
    kPort,
    kInterrupt,
    kLog,
    kSocket,
    kResource,
    kEventpair,
    kJob,
    kVmar,
    kFifo,
    kGuest,
    kTimer,
>>>>>>> 9b4a07ea
};

enum struct PrimitiveSubtype {
    kBool,
    kStatus,
    kInt8,
    kInt16,
    kInt32,
    kInt64,
    kUint8,
    kUint16,
    kUint32,
    kUint64,
    kFloat32,
    kFloat64,
};

enum struct MessageKind {
    kRequest,
    kResponse,
    kEvent,
};

} // namespace types
} // namespace fidl

#endif // ZIRCON_SYSTEM_HOST_FIDL_INCLUDE_FIDL_TYPES_H_<|MERGE_RESOLUTION|>--- conflicted
+++ resolved
@@ -14,26 +14,6 @@
 };
 
 enum struct HandleSubtype {
-<<<<<<< HEAD
-    Handle,
-    Process,
-    Thread,
-    Vmo,
-    Channel,
-    Event,
-    Port,
-    Interrupt,
-    Log,
-    Smc,
-    Socket,
-    Resource,
-    Eventpair,
-    Job,
-    Vmar,
-    Fifo,
-    Guest,
-    Timer,
-=======
     kHandle,
     kProcess,
     kThread,
@@ -43,6 +23,7 @@
     kPort,
     kInterrupt,
     kLog,
+    kSmc,
     kSocket,
     kResource,
     kEventpair,
@@ -51,7 +32,6 @@
     kFifo,
     kGuest,
     kTimer,
->>>>>>> 9b4a07ea
 };
 
 enum struct PrimitiveSubtype {
