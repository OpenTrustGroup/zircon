// Copyright 2018 The Fuchsia Authors. All rights reserved.
// Use of this source code is governed by a BSD-style license that can be
// found in the LICENSE file.

#include "fidl/names.h"

namespace fidl {

namespace {

const char* NameNullability(types::Nullability nullability) {
    switch (nullability) {
    case types::Nullability::kNonnullable:
        return "nonnullable";
    case types::Nullability::kNullable:
        return "nullable";
    }
}

std::string NameSize(uint64_t size) {
    if (size == std::numeric_limits<uint64_t>::max())
        return "unbounded";
    std::ostringstream name;
    name << size;
    return name.str();
}

} // namespace

std::string NamePrimitiveCType(types::PrimitiveSubtype subtype) {
    switch (subtype) {
    case types::PrimitiveSubtype::kInt8:
        return "int8_t";
    case types::PrimitiveSubtype::kInt16:
        return "int16_t";
    case types::PrimitiveSubtype::kInt32:
        return "int32_t";
    case types::PrimitiveSubtype::kInt64:
        return "int64_t";
    case types::PrimitiveSubtype::kUint8:
        return "uint8_t";
    case types::PrimitiveSubtype::kUint16:
        return "uint16_t";
    case types::PrimitiveSubtype::kUint32:
        return "uint32_t";
    case types::PrimitiveSubtype::kUint64:
        return "uint64_t";
    case types::PrimitiveSubtype::kBool:
        return "bool";
    case types::PrimitiveSubtype::kStatus:
        return "zx_status_t";
    case types::PrimitiveSubtype::kFloat32:
        return "float";
    case types::PrimitiveSubtype::kFloat64:
        return "double";
    }
}

std::string NamePrimitiveSubtype(types::PrimitiveSubtype subtype) {
    switch (subtype) {
    case types::PrimitiveSubtype::kInt8:
        return "int8";
    case types::PrimitiveSubtype::kInt16:
        return "int16";
    case types::PrimitiveSubtype::kInt32:
        return "int32";
    case types::PrimitiveSubtype::kInt64:
        return "int64";
    case types::PrimitiveSubtype::kUint8:
        return "uint8";
    case types::PrimitiveSubtype::kUint16:
        return "uint16";
    case types::PrimitiveSubtype::kUint32:
        return "uint32";
    case types::PrimitiveSubtype::kUint64:
        return "uint64";
    case types::PrimitiveSubtype::kBool:
        return "bool";
    case types::PrimitiveSubtype::kStatus:
        return "status";
    case types::PrimitiveSubtype::kFloat32:
        return "float32";
    case types::PrimitiveSubtype::kFloat64:
        return "float64";
    }
}

std::string NamePrimitiveIntegerCConstantMacro(types::PrimitiveSubtype subtype) {
    switch (subtype) {
    case types::PrimitiveSubtype::kInt8:
        return "INT8_C";
    case types::PrimitiveSubtype::kInt16:
        return "INT16_C";
    case types::PrimitiveSubtype::kInt32:
    case types::PrimitiveSubtype::kStatus:
        return "INT32_C";
    case types::PrimitiveSubtype::kInt64:
        return "INT64_C";
    case types::PrimitiveSubtype::kUint8:
        return "UINT8_C";
    case types::PrimitiveSubtype::kUint16:
        return "UINT16_C";
    case types::PrimitiveSubtype::kUint32:
        return "UINT32_C";
    case types::PrimitiveSubtype::kUint64:
        return "UINT64_C";
    case types::PrimitiveSubtype::kBool:
        assert(false && "Tried to generate an integer constant for a bool");
        return "";
    case types::PrimitiveSubtype::kFloat32:
    case types::PrimitiveSubtype::kFloat64:
        assert(false && "Tried to generate an integer constant for a float");
        return "";
    }
}

std::string NameHandleSubtype(types::HandleSubtype subtype) {
    switch (subtype) {
    case types::HandleSubtype::kHandle:
        return "handle";
    case types::HandleSubtype::kProcess:
        return "process";
    case types::HandleSubtype::kThread:
        return "thread";
    case types::HandleSubtype::kVmo:
        return "vmo";
    case types::HandleSubtype::kChannel:
        return "channel";
    case types::HandleSubtype::kEvent:
        return "event";
    case types::HandleSubtype::kPort:
        return "port";
    case types::HandleSubtype::kInterrupt:
        return "interrupt";
    case types::HandleSubtype::kLog:
        return "log";
<<<<<<< HEAD
    case types::HandleSubtype::Smc:
        return "smc";
    case types::HandleSubtype::Socket:
=======
    case types::HandleSubtype::kSocket:
>>>>>>> 9b4a07ea
        return "socket";
    case types::HandleSubtype::kResource:
        return "resource";
    case types::HandleSubtype::kEventpair:
        return "eventpair";
    case types::HandleSubtype::kJob:
        return "job";
    case types::HandleSubtype::kVmar:
        return "vmar";
    case types::HandleSubtype::kFifo:
        return "fifo";
    case types::HandleSubtype::kGuest:
        return "guest";
    case types::HandleSubtype::kTimer:
        return "timer";
    }
}

std::string NameRawLiteralKind(raw::Literal::Kind kind) {
    switch (kind) {
    case raw::Literal::Kind::kString:
        return "string";
    case raw::Literal::Kind::kNumeric:
        return "numeric";
    case raw::Literal::Kind::kTrue:
        return "true";
    case raw::Literal::Kind::kFalse:
        return "false";
    }
}

std::string NameFlatTypeKind(flat::Type::Kind kind) {
    switch (kind) {
    case flat::Type::Kind::kArray:
        return "array";
    case flat::Type::Kind::kVector:
        return "vector";
    case flat::Type::Kind::kString:
        return "string";
    case flat::Type::Kind::kHandle:
        return "handle";
    case flat::Type::Kind::kRequestHandle:
        return "request";
    case flat::Type::Kind::kPrimitive:
        return "primitive";
    case flat::Type::Kind::kIdentifier:
        return "identifier";
    }
}

std::string NameFlatConstantKind(flat::Constant::Kind kind) {
    switch (kind) {
    case flat::Constant::Kind::kIdentifier:
        return "identifier";
    case flat::Constant::Kind::kLiteral:
        return "literal";
    }
}

std::string NameHandleZXObjType(types::HandleSubtype subtype) {
    switch (subtype) {
    case types::HandleSubtype::kHandle:
        return "ZX_OBJ_TYPE_NONE";
    case types::HandleSubtype::kProcess:
        return "ZX_OBJ_TYPE_PROCESS";
    case types::HandleSubtype::kThread:
        return "ZX_OBJ_TYPE_THREAD";
    case types::HandleSubtype::kVmo:
        return "ZX_OBJ_TYPE_VMO";
    case types::HandleSubtype::kChannel:
        return "ZX_OBJ_TYPE_CHANNEL";
    case types::HandleSubtype::kEvent:
        return "ZX_OBJ_TYPE_EVENT";
    case types::HandleSubtype::kPort:
        return "ZX_OBJ_TYPE_PORT";
    case types::HandleSubtype::kInterrupt:
        return "ZX_OBJ_TYPE_INTERRUPT";
    case types::HandleSubtype::kLog:
        return "ZX_OBJ_TYPE_LOG";
<<<<<<< HEAD
    case types::HandleSubtype::Smc:
        return "ZX_OBJ_TYPE_SMC";
    case types::HandleSubtype::Socket:
=======
    case types::HandleSubtype::kSocket:
>>>>>>> 9b4a07ea
        return "ZX_OBJ_TYPE_SOCKET";
    case types::HandleSubtype::kResource:
        return "ZX_OBJ_TYPE_RESOURCE";
    case types::HandleSubtype::kEventpair:
        return "ZX_OBJ_TYPE_EVENT_PAIR";
    case types::HandleSubtype::kJob:
        return "ZX_OBJ_TYPE_JOB";
    case types::HandleSubtype::kVmar:
        return "ZX_OBJ_TYPE_VMAR";
    case types::HandleSubtype::kFifo:
        return "ZX_OBJ_TYPE_FIFO";
    case types::HandleSubtype::kGuest:
        return "ZX_OBJ_TYPE_GUEST";
    case types::HandleSubtype::kTimer:
        return "ZX_OBJ_TYPE_TIMER";
    }
}

std::string NameUnionTag(StringView union_name, const flat::Union::Member& member) {
    return std::string(union_name) + "Tag" + NameIdentifier(member.name);
}

std::string NameFlatCType(const flat::Type* type) {
    for (;;) {
        switch (type->kind) {
        case flat::Type::Kind::kHandle:
        case flat::Type::Kind::kRequestHandle:
            return "zx_handle_t";

        case flat::Type::Kind::kVector:
            return "fidl_vector_t";
        case flat::Type::Kind::kString:
            return "fidl_string_t";

        case flat::Type::Kind::kPrimitive: {
            auto primitive_type = static_cast<const flat::PrimitiveType*>(type);
            return NamePrimitiveCType(primitive_type->subtype);
        }

        case flat::Type::Kind::kArray: {
            auto array_type = static_cast<const flat::ArrayType*>(type);
            type = array_type->element_type.get();
            continue;
        }

        case flat::Type::Kind::kIdentifier: {
            auto identifier_type = static_cast<const flat::IdentifierType*>(type);
            std::string name = NameName(identifier_type->name, "_", "_");
            if (identifier_type->nullability == types::Nullability::kNullable) {
                name.push_back('*');
            }
            return name;
        }
        }
    }
}

std::string NameIdentifier(SourceLocation name) {
    // TODO(TO-704) C name escaping and ergonomics.
    return name.data();
}

std::string NameName(const flat::Name& name, StringView library_separator, StringView name_separator) {
    std::string compiled_name = LibraryName(name.library(), library_separator);
    compiled_name += name_separator;
    compiled_name += name.name().data();
    return compiled_name;
}

std::string NameLibrary(const std::vector<StringView>& library_name) {
    std::string name;
    bool first = true;
    for (const auto& part : library_name) {
        if (!first ) {
            name += ".";
        }
        first = false;
        name += part;
    }
    return name;
}

std::string NameInterface(const flat::Interface& interface) {
    return NameName(interface.name, "_", "_");
}

std::string NameMethod(StringView interface_name, const flat::Interface::Method& method) {
    return std::string(interface_name) + NameIdentifier(method.name);
}

std::string NameOrdinal(StringView method_name) {
    std::string ordinal_name(method_name);
    ordinal_name += "Ordinal";
    return ordinal_name;
}

std::string NameMessage(StringView method_name, types::MessageKind kind) {
    std::string message_name(method_name);
    switch (kind) {
    case types::MessageKind::kRequest:
        message_name += "Request";
        break;
    case types::MessageKind::kResponse:
        message_name += "Response";
        break;
    case types::MessageKind::kEvent:
        message_name += "Event";
        break;
    }
    return message_name;
}

std::string NameTable(StringView type_name) {
    return std::string(type_name) + "Table";
}

std::string NamePointer(StringView name) {
    std::string pointer_name(name);
    pointer_name += "Pointer";
    return pointer_name;
}

std::string NameMembers(StringView name) {
    std::string members_name(name);
    members_name += "Members";
    return members_name;
}

std::string NameFields(StringView name) {
    std::string fields_name(name);
    fields_name += "Fields";
    return fields_name;
}

std::string NameCodedStruct(const flat::Struct* struct_decl) {
    return NameName(struct_decl->name, "_", "_");
}

std::string NameCodedUnion(const flat::Union* union_decl) {
    return NameName(union_decl->name, "_", "_");
}

std::string NameCodedHandle(types::HandleSubtype subtype, types::Nullability nullability) {
    std::string name("Handle");
    name += NameHandleSubtype(subtype);
    name += NameNullability(nullability);
    return name;
}

std::string NameCodedInterfaceHandle(StringView interface_name, types::Nullability nullability) {
    std::string name(interface_name);
    name += "Interface";
    name += NameNullability(nullability);
    return name;
}

std::string NameCodedRequestHandle(StringView interface_name, types::Nullability nullability) {
    std::string name(interface_name);
    name += "Request";
    name += NameNullability(nullability);
    return name;
}

std::string NameCodedArray(StringView element_name, uint64_t size) {
    std::string name("Array");
    name += element_name;
    name += NameSize(size);
    return name;
}

std::string NameCodedVector(StringView element_name, uint64_t max_size,
                            types::Nullability nullability) {
    std::string name("Vector");
    name += element_name;
    name += NameSize(max_size);
    name += NameNullability(nullability);
    return name;
}

std::string NameCodedString(uint64_t max_size, types::Nullability nullability) {
    std::string name("String");
    name += NameSize(max_size);
    name += NameNullability(nullability);
    return name;
}

} // namespace fidl<|MERGE_RESOLUTION|>--- conflicted
+++ resolved
@@ -134,13 +134,9 @@
         return "interrupt";
     case types::HandleSubtype::kLog:
         return "log";
-<<<<<<< HEAD
-    case types::HandleSubtype::Smc:
+    case types::HandleSubtype::kSmc:
         return "smc";
-    case types::HandleSubtype::Socket:
-=======
     case types::HandleSubtype::kSocket:
->>>>>>> 9b4a07ea
         return "socket";
     case types::HandleSubtype::kResource:
         return "resource";
@@ -220,13 +216,9 @@
         return "ZX_OBJ_TYPE_INTERRUPT";
     case types::HandleSubtype::kLog:
         return "ZX_OBJ_TYPE_LOG";
-<<<<<<< HEAD
-    case types::HandleSubtype::Smc:
+    case types::HandleSubtype::kSmc:
         return "ZX_OBJ_TYPE_SMC";
-    case types::HandleSubtype::Socket:
-=======
     case types::HandleSubtype::kSocket:
->>>>>>> 9b4a07ea
         return "ZX_OBJ_TYPE_SOCKET";
     case types::HandleSubtype::kResource:
         return "ZX_OBJ_TYPE_RESOURCE";
