--- conflicted
+++ resolved
@@ -757,13 +757,6 @@
    (resource: zx_handle_t, cmd: uint32_t, arg: zx_system_powerctl_arg_t[1] IN)
    returns (zx_status_t);
 
-<<<<<<< HEAD
-# Internal-only task syscalls
-
-syscall job_set_relative_importance
-    (root_resource: zx_handle_t, job: zx_handle_t, less_important_job: zx_handle_t)
-    returns (zx_status_t);
-
 # SMC
 syscall smc_create
     (options: uint32_t, smc_info: zx_info_smc_t[1] OUT)
@@ -782,8 +775,6 @@
     (handle: zx_handle_t, args: smc32_args_t[1] INOUT, smc_ret: long[1] OUT)
     returns (zx_status_t);
 
-=======
->>>>>>> 30ac10bf
 # Test syscalls (keep at the end)
 
 syscall syscall_test_0() returns (zx_status_t);
