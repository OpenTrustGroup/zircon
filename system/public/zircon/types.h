--- conflicted
+++ resolved
@@ -257,21 +257,6 @@
 
 typedef uint32_t zx_vm_option_t;
 // Mapping flags to vmar routines
-<<<<<<< HEAD
-#define ZX_VM_FLAG_PERM_READ              (1u << 0)
-#define ZX_VM_FLAG_PERM_WRITE             (1u << 1)
-#define ZX_VM_FLAG_PERM_EXECUTE           (1u << 2)
-#define ZX_VM_FLAG_COMPACT                (1u << 3)
-#define ZX_VM_FLAG_SPECIFIC               (1u << 4)
-#define ZX_VM_FLAG_SPECIFIC_OVERWRITE     (1u << 5)
-#define ZX_VM_FLAG_CAN_MAP_SPECIFIC       (1u << 6)
-#define ZX_VM_FLAG_CAN_MAP_READ           (1u << 7)
-#define ZX_VM_FLAG_CAN_MAP_WRITE          (1u << 8)
-#define ZX_VM_FLAG_CAN_MAP_EXECUTE        (1u << 9)
-#define ZX_VM_FLAG_MAP_RANGE              (1u << 10)
-#define ZX_VM_FLAG_REQUIRE_NON_RESIZABLE  (1u << 11)
-#define ZX_VM_FLAG_MAP_NS                 (1u << 12)
-=======
 #define ZX_VM_PERM_READ             ((zx_vm_option_t)(1u << 0))
 #define ZX_VM_PERM_WRITE            ((zx_vm_option_t)(1u << 1))
 #define ZX_VM_PERM_EXECUTE          ((zx_vm_option_t)(1u << 2))
@@ -284,8 +269,7 @@
 #define ZX_VM_CAN_MAP_EXECUTE       ((zx_vm_option_t)(1u << 9))
 #define ZX_VM_MAP_RANGE             ((zx_vm_option_t)(1u << 10))
 #define ZX_VM_REQUIRE_NON_RESIZABLE ((zx_vm_option_t)(1u << 11))
-
->>>>>>> 66b5271c
+#define ZX_VM_MAP_NS                ((zx_vm_option_t)(1u << 12))
 
 // virtual address
 typedef uintptr_t zx_vaddr_t;
