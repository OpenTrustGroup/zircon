--- conflicted
+++ resolved
@@ -554,15 +554,10 @@
     zx_object_set_property(fuchsia_job_handle, ZX_PROP_NAME, "fuchsia", 7);
 
     const zx_policy_basic_t fuchsia_job_policy[] = {
-<<<<<<< HEAD
         {.condition = ZX_POL_NEW_PROCESS, .policy = ZX_POL_ACTION_DENY},
         // TODO(james): remove ZX_POL_NEW_SMC policy after the restriction
         //              is controlled by resource.
-        {.condition = ZX_POL_NEW_SMC, .policy = ZX_POL_ACTION_DENY },
-    };
-=======
-        {.condition = ZX_POL_NEW_PROCESS, .policy = ZX_POL_ACTION_DENY}};
->>>>>>> 66b5271c
+        {.condition = ZX_POL_NEW_SMC, .policy = ZX_POL_ACTION_DENY}};
 
     status = zx_job_set_policy(fuchsia_job_handle, ZX_JOB_POL_RELATIVE, ZX_JOB_POL_BASIC,
                                fuchsia_job_policy, countof(fuchsia_job_policy));
