--- conflicted
+++ resolved
@@ -73,11 +73,6 @@
     return (vector < max_irqs);
 }
 
-<<<<<<< HEAD
-#if WITH_LIB_SM
-static DEFINE_GIC_SHADOW_REG(gicd_igroupr, 32, ~0U, 0);
-#endif
-=======
 static uint32_t gic_get_base_vector(void) {
     // ARM Generic Interrupt Controller v2 chapter 2.1
     // INTIDs 0-15 are local CPU interrupts
@@ -88,7 +83,9 @@
     return max_irqs;
 }
 
->>>>>>> 66b5271c
+#if WITH_LIB_SM
+static DEFINE_GIC_SHADOW_REG(gicd_igroupr, 32, ~0U, 0);
+#endif
 static DEFINE_GIC_SHADOW_REG(gicd_itargetsr, 4, 0x01010101, 32);
 
 static void gic_set_enable(uint vector, bool enable) {
