// Copyright 2018 Open Trust Group
// Copyright 2016 The Fuchsia Authors
//
// Use of this source code is governed by a MIT-style
// license that can be found in the LICENSE file or at
// https://opensource.org/licenses/MIT

#include <err.h>
#include <inttypes.h>
#include <trace.h>

#include <vm/vm_object.h>
#include <vm/vm_address_region.h>

#include <lib/user_copy/user_ptr.h>

#include <object/handle.h>
#include <object/process_dispatcher.h>
#include <object/vm_address_region_dispatcher.h>
#include <object/vm_object_dispatcher.h>

#include <fbl/auto_call.h>
#include <fbl/ref_ptr.h>

#include "priv.h"

#define LOCAL_TRACE 0

zx_status_t sys_vmar_allocate(zx_handle_t parent_vmar_handle,
                              zx_vm_option_t options, uint64_t offset, uint64_t size,
                              user_out_handle* child_vmar,
                              user_out_ptr<zx_vaddr_t> child_addr) {

    auto up = ProcessDispatcher::GetCurrent();

    // Compute needed rights from requested mapping protections.
    zx_rights_t vmar_rights = 0u;
    if (options & ZX_VM_CAN_MAP_READ)
        vmar_rights |= ZX_RIGHT_READ;
    if (options & ZX_VM_CAN_MAP_WRITE)
        vmar_rights |= ZX_RIGHT_WRITE;
    if (options & ZX_VM_CAN_MAP_EXECUTE)
        vmar_rights |= ZX_RIGHT_EXECUTE;

    // lookup the dispatcher from handle
    fbl::RefPtr<VmAddressRegionDispatcher> vmar;
    zx_status_t status = up->GetDispatcherWithRights(parent_vmar_handle, vmar_rights, &vmar);
    if (status != ZX_OK)
        return status;

    // Create the new VMAR
    fbl::RefPtr<VmAddressRegionDispatcher> new_vmar;
    zx_rights_t new_rights;
    status = vmar->Allocate(offset, size, options, &new_vmar, &new_rights);
    if (status != ZX_OK)
        return status;

    // Setup a handler to destroy the new VMAR if the syscall is unsuccessful.
    // Note that new_vmar is being passed by value, so a new reference is held
    // there.
    auto cleanup_handler = fbl::MakeAutoCall([new_vmar]() {
        new_vmar->Destroy();
    });

    // Extract the base address before we give away the ref.
    uintptr_t base = new_vmar->vmar()->base();

    // Create a handle and attach the dispatcher to it
    status = child_vmar->make(fbl::move(new_vmar), new_rights);

    if (status == ZX_OK)
        status = child_addr.copy_to_user(base);

    if (status == ZX_OK)
        cleanup_handler.cancel();
    return status;
}

zx_status_t sys_vmar_allocate_old(zx_handle_t parent_vmar_handle,
                                  uint64_t offset, uint64_t size, uint32_t map_flags,
                                  user_out_handle* child_vmar,
                                  user_out_ptr<zx_vaddr_t> child_addr) {
    return sys_vmar_allocate(parent_vmar_handle, map_flags, offset, size, child_vmar, child_addr);
}

zx_status_t sys_vmar_destroy(zx_handle_t vmar_handle) {
    auto up = ProcessDispatcher::GetCurrent();

    // lookup the dispatcher from handle
    fbl::RefPtr<VmAddressRegionDispatcher> vmar;
    zx_status_t status = up->GetDispatcher(vmar_handle, &vmar);
    if (status != ZX_OK)
        return status;

    return vmar->Destroy();
}

zx_status_t sys_vmar_map(zx_handle_t vmar_handle, zx_vm_option_t options,
                         uint64_t vmar_offset, zx_handle_t vmo_handle,
                         uint64_t vmo_offset, uint64_t len,
                         user_out_ptr<zx_vaddr_t> mapped_addr) {
    auto up = ProcessDispatcher::GetCurrent();

    // lookup the VMAR dispatcher from handle
    fbl::RefPtr<VmAddressRegionDispatcher> vmar;
    zx_rights_t vmar_rights;
    zx_status_t status = up->GetDispatcherAndRights(vmar_handle, &vmar, &vmar_rights);
    if (status != ZX_OK)
        return status;

    // lookup the VMO dispatcher from handle
    fbl::RefPtr<VmObjectDispatcher> vmo;
    zx_rights_t vmo_rights;
    status = up->GetDispatcherAndRights(vmo_handle, &vmo, &vmo_rights);
    if (status != ZX_OK)
        return status;

    // test to see if we should even be able to map this
    if (!(vmo_rights & ZX_RIGHT_MAP))
        return ZX_ERR_ACCESS_DENIED;

    if (!VmAddressRegionDispatcher::is_valid_mapping_protection(options))
        return ZX_ERR_INVALID_ARGS;

    bool do_map_range = false;
    if (options & ZX_VM_MAP_RANGE) {
        do_map_range = true;
        options &= ~ZX_VM_MAP_RANGE;
    }

    if (do_map_range && (options & ZX_VM_SPECIFIC_OVERWRITE)) {
        return ZX_ERR_INVALID_ARGS;
    }

    // Usermode is not allowed to specify these flags on mappings, though we may
    // set them below.
<<<<<<< HEAD
    if (map_flags & (ZX_VM_FLAG_CAN_MAP_READ | ZX_VM_FLAG_CAN_MAP_WRITE | ZX_VM_FLAG_CAN_MAP_EXECUTE | ZX_VM_FLAG_MAP_NS)) {
=======
    if (options & (ZX_VM_CAN_MAP_READ | ZX_VM_CAN_MAP_WRITE | ZX_VM_CAN_MAP_EXECUTE)) {
>>>>>>> 66b5271c
        return ZX_ERR_INVALID_ARGS;
    }

    // Permissions allowed by both the VMO and the VMAR
    const bool can_read = (vmo_rights & ZX_RIGHT_READ) && (vmar_rights & ZX_RIGHT_READ);
    const bool can_write = (vmo_rights & ZX_RIGHT_WRITE) && (vmar_rights & ZX_RIGHT_WRITE);
    const bool can_exec = (vmo_rights & ZX_RIGHT_EXECUTE) && (vmar_rights & ZX_RIGHT_EXECUTE);

    // test to see if the requested mapping protections are allowed
    if ((options & ZX_VM_PERM_READ) && !can_read)
        return ZX_ERR_ACCESS_DENIED;
    if ((options & ZX_VM_PERM_WRITE) && !can_write)
        return ZX_ERR_ACCESS_DENIED;
    if ((options & ZX_VM_PERM_EXECUTE) && !can_exec)
        return ZX_ERR_ACCESS_DENIED;

    // If a permission is allowed by both the VMO and the VMAR, add it to the
    // flags for the new mapping, so that the VMO's rights as of now can be used
    // to constrain future permission changes via Protect().
    if (can_read)
        options |= ZX_VM_CAN_MAP_READ;
    if (can_write)
        options |= ZX_VM_CAN_MAP_WRITE;
    if (can_exec)
        options |= ZX_VM_CAN_MAP_EXECUTE;

    // If the VMO owns the permission ZX_RIGHT_MAP_NS, it means
    // that the VMO represents a non-secure memory region.
    if (vmo_rights & ZX_RIGHT_MAP_NS)
        map_flags |= ZX_VM_FLAG_MAP_NS;

    fbl::RefPtr<VmMapping> vm_mapping;
    status = vmar->Map(vmar_offset, vmo->vmo(), vmo_offset, len, options, &vm_mapping);
    if (status != ZX_OK)
        return status;

    // Setup a handler to destroy the new mapping if the syscall is unsuccessful.
    auto cleanup_handler = fbl::MakeAutoCall([vm_mapping]() {
        vm_mapping->Destroy();
    });

    if (do_map_range) {
        status = vm_mapping->MapRange(vmo_offset, len, false);
        if (status != ZX_OK) {
            return status;
        }
    }

    status = mapped_addr.copy_to_user(vm_mapping->base());
    if (status != ZX_OK)
        return status;

    cleanup_handler.cancel();
    return ZX_OK;
}

zx_status_t sys_vmar_map_old(zx_handle_t vmar_handle, uint64_t vmar_offset,
                             zx_handle_t vmo_handle, uint64_t vmo_offset, uint64_t len,
                             uint32_t map_flags, user_out_ptr<zx_vaddr_t> mapped_addr) {
    return sys_vmar_map(vmar_handle, map_flags, vmar_offset, vmo_handle, vmo_offset, len, mapped_addr);
}

zx_status_t sys_vmar_unmap(zx_handle_t vmar_handle, zx_vaddr_t addr, uint64_t len) {
    auto up = ProcessDispatcher::GetCurrent();

    // lookup the dispatcher from handle
    fbl::RefPtr<VmAddressRegionDispatcher> vmar;
    zx_status_t status = up->GetDispatcher(vmar_handle, &vmar);
    if (status != ZX_OK)
        return status;

    return vmar->Unmap(addr, len);
}

zx_status_t sys_vmar_protect(zx_handle_t vmar_handle, zx_vm_option_t options, zx_vaddr_t addr, uint64_t len) {
    auto up = ProcessDispatcher::GetCurrent();

    zx_rights_t vmar_rights = 0u;
    if (options & ZX_VM_PERM_READ)
        vmar_rights |= ZX_RIGHT_READ;
    if (options & ZX_VM_PERM_WRITE)
        vmar_rights |= ZX_RIGHT_WRITE;
    if (options & ZX_VM_PERM_EXECUTE)
        vmar_rights |= ZX_RIGHT_EXECUTE;

    // lookup the dispatcher from handle
    fbl::RefPtr<VmAddressRegionDispatcher> vmar;
    zx_status_t status = up->GetDispatcherWithRights(vmar_handle, vmar_rights, &vmar);
    if (status != ZX_OK)
        return status;

    if (!VmAddressRegionDispatcher::is_valid_mapping_protection(options))
        return ZX_ERR_INVALID_ARGS;

    return vmar->Protect(addr, len, options);
}

zx_status_t sys_vmar_protect_old(zx_handle_t vmar_handle, zx_vaddr_t addr, uint64_t len, uint32_t prot) {
    return sys_vmar_protect(vmar_handle, prot, addr, len);
}<|MERGE_RESOLUTION|>--- conflicted
+++ resolved
@@ -134,11 +134,7 @@
 
     // Usermode is not allowed to specify these flags on mappings, though we may
     // set them below.
-<<<<<<< HEAD
-    if (map_flags & (ZX_VM_FLAG_CAN_MAP_READ | ZX_VM_FLAG_CAN_MAP_WRITE | ZX_VM_FLAG_CAN_MAP_EXECUTE | ZX_VM_FLAG_MAP_NS)) {
-=======
-    if (options & (ZX_VM_CAN_MAP_READ | ZX_VM_CAN_MAP_WRITE | ZX_VM_CAN_MAP_EXECUTE)) {
->>>>>>> 66b5271c
+    if (options & (ZX_VM_CAN_MAP_READ | ZX_VM_CAN_MAP_WRITE | ZX_VM_CAN_MAP_EXECUTE | ZX_VM_MAP_NS)) {
         return ZX_ERR_INVALID_ARGS;
     }
 
@@ -168,7 +164,7 @@
     // If the VMO owns the permission ZX_RIGHT_MAP_NS, it means
     // that the VMO represents a non-secure memory region.
     if (vmo_rights & ZX_RIGHT_MAP_NS)
-        map_flags |= ZX_VM_FLAG_MAP_NS;
+    	options |= ZX_VM_MAP_NS;
 
     fbl::RefPtr<VmMapping> vm_mapping;
     status = vmar->Map(vmar_offset, vmo->vmo(), vmo_offset, len, options, &vm_mapping);
