--- conflicted
+++ resolved
@@ -43,11 +43,8 @@
         uint64_t new_socket      :  4;
         uint64_t new_fifo        :  4;
         uint64_t new_timer       :  4;
-<<<<<<< HEAD
         uint64_t new_smc         :  4;
-=======
         uint64_t new_process     :  4;
->>>>>>> 30ac10bf
         uint64_t unused_bits     : 15;
         uint64_t cookie_mode     :  1;  // see kPolicyInCookie.
     };
@@ -67,7 +64,7 @@
 static_assert(sizeof(Encoding) == sizeof(pol_cookie_t), "bitfield issue");
 
 // Make sure that adding new policies forces updating this file.
-static_assert(ZX_POL_MAX == 13u, "please update PolicyManager AddPolicy and QueryBasicPolicy");
+static_assert(ZX_POL_MAX == 14u, "please update PolicyManager AddPolicy and QueryBasicPolicy");
 
 PolicyManager* PolicyManager::Create(uint32_t default_action) {
     fbl::AllocChecker ac;
@@ -155,13 +152,9 @@
     case ZX_POL_NEW_PORT: return GetEffectiveAction(existing.new_port);
     case ZX_POL_NEW_SOCKET: return GetEffectiveAction(existing.new_socket);
     case ZX_POL_NEW_FIFO: return GetEffectiveAction(existing.new_fifo);
-<<<<<<< HEAD
-    case ZX_POL_NEW_TIMER: return GetEffectiveAction(existing.new_fifo);
-    case ZX_POL_NEW_SMC: return GetEffectiveAction(existing.new_smc);
-=======
     case ZX_POL_NEW_TIMER: return GetEffectiveAction(existing.new_timer);
     case ZX_POL_NEW_PROCESS: return GetEffectiveAction(existing.new_process);
->>>>>>> 30ac10bf
+    case ZX_POL_NEW_SMC: return GetEffectiveAction(existing.new_smc);
     case ZX_POL_VMAR_WX: return GetEffectiveAction(existing.vmar_wx);
     default: return ZX_POL_ACTION_DENY;
     }
@@ -230,13 +223,11 @@
     case ZX_POL_NEW_TIMER:
         POLMAN_SET_ENTRY(mode, existing.new_timer, policy, result.new_timer);
         break;
-<<<<<<< HEAD
+    case ZX_POL_NEW_PROCESS:
+        POLMAN_SET_ENTRY(mode, existing.new_process, policy, result.new_process);
+        break;
     case ZX_POL_NEW_SMC:
         POLMAN_SET_ENTRY(mode, existing.new_smc, policy, result.new_smc);
-=======
-    case ZX_POL_NEW_PROCESS:
-        POLMAN_SET_ENTRY(mode, existing.new_process, policy, result.new_process);
->>>>>>> 30ac10bf
         break;
     default:
         return ZX_ERR_NOT_SUPPORTED;
