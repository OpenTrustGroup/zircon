<?xml version="1.0" encoding="UTF-8"?>
<manifest>
  <imports>
    <localimport file="minimal"/>
<<<<<<< HEAD
    <import remote="ssh://review.gerrithub.io:29418/OpenTrustGroup/manifest"
            remotebranch="gzos"
            manifest="build"
            name="manifest"/>
=======
>>>>>>> 7059c776
  </imports>
</manifest><|MERGE_RESOLUTION|>--- conflicted
+++ resolved
@@ -2,12 +2,5 @@
 <manifest>
   <imports>
     <localimport file="minimal"/>
-<<<<<<< HEAD
-    <import remote="ssh://review.gerrithub.io:29418/OpenTrustGroup/manifest"
-            remotebranch="gzos"
-            manifest="build"
-            name="manifest"/>
-=======
->>>>>>> 7059c776
   </imports>
 </manifest>